---
# lighthouse-service
apiVersion: apps/v1
kind: Deployment
metadata:
  name: lighthouse-service
  namespace: keptn
spec:
  selector:
    matchLabels:
      run: lighthouse-service
  replicas: 1
  template:
    metadata:
      labels:
        run: lighthouse-service
    spec:
      containers:
        - name: lighthouse-service
          image: keptn/lighthouse-service:latest
          ports:
            - containerPort: 8080
          resources:
            requests:
              memory: "128Mi"
              cpu: "50m"
            limits:
              memory: "1024Mi"
              cpu: "500m"
          env:
            - name: EVENTBROKER
              value: 'http://event-broker.keptn.svc.cluster.local/keptn'
            - name: CONFIGURATION_SERVICE
              value: 'http://configuration-service.keptn.svc.cluster.local:8080'
            - name: MONGODB_DATASTORE
              value: 'mongodb-datastore.keptn-datastore.svc.cluster.local:8080'
            - name: ENVIRONMENT
              value: 'production'
---
apiVersion: v1
kind: Service
metadata:
  name: lighthouse-service
  namespace: keptn
  labels:
    run: lighthouse-service
spec:
  ports:
    - port: 8080
      protocol: TCP
  selector:
    run: lighthouse-service
---
apiVersion: apps/v1
kind: Deployment
metadata:
  name: lighthouse-service-distributor
  namespace: keptn
spec:
  selector:
    matchLabels:
      run: distributor
  replicas: 1
  template:
    metadata:
      labels:
        run: distributor
    spec:
      containers:
        - name: distributor
          image: keptn/distributor:latest
          ports:
            - containerPort: 8080
          resources:
            requests:
              memory: "32Mi"
              cpu: "50m"
            limits:
              memory: "128Mi"
              cpu: "500m"
          env:
            - name: PUBSUB_URL
              value: 'nats://keptn-nats-cluster'
            - name: PUBSUB_TOPIC
<<<<<<< HEAD
              value: 'sh.keptn.>'
=======
              value: 'sh.keptn.events.tests-finished'
            - name: PUBSUB_RECIPIENT
              value: 'lighthouse-service'
---
## lighthouse-service: sh.keptn.event.start-evaluation
apiVersion: apps/v1
kind: Deployment
metadata:
  name: lighthouse-service-start-evaluation-distributor
  namespace: keptn
spec:
  selector:
    matchLabels:
      run: distributor
  replicas: 1
  template:
    metadata:
      labels:
        run: distributor
    spec:
      containers:
        - name: distributor
          image: keptn/distributor:latest
          ports:
            - containerPort: 8080
          resources:
            requests:
              memory: "32Mi"
              cpu: "50m"
            limits:
              memory: "128Mi"
              cpu: "500m"
          env:
            - name: PUBSUB_URL
              value: 'nats://keptn-nats-cluster'
            - name: PUBSUB_TOPIC
              value: 'sh.keptn.event.start-evaluation'
            - name: PUBSUB_RECIPIENT
              value: 'lighthouse-service'
---
## lighthouse-service: sh.keptn.internal.event.get-sli.done
apiVersion: apps/v1
kind: Deployment
metadata:
  name: lighthouse-service-get-sli-done-distributor
  namespace: keptn
spec:
  selector:
    matchLabels:
      run: distributor
  replicas: 1
  template:
    metadata:
      labels:
        run: distributor
    spec:
      containers:
        - name: distributor
          image: keptn/distributor:latest
          ports:
            - containerPort: 8080
          resources:
            requests:
              memory: "32Mi"
              cpu: "50m"
            limits:
              memory: "128Mi"
              cpu: "500m"
          env:
            - name: PUBSUB_URL
              value: 'nats://keptn-nats-cluster'
            - name: PUBSUB_TOPIC
              value: 'sh.keptn.internal.event.get-sli.done'
>>>>>>> 455d4dff
            - name: PUBSUB_RECIPIENT
              value: 'lighthouse-service'<|MERGE_RESOLUTION|>--- conflicted
+++ resolved
@@ -82,82 +82,6 @@
             - name: PUBSUB_URL
               value: 'nats://keptn-nats-cluster'
             - name: PUBSUB_TOPIC
-<<<<<<< HEAD
               value: 'sh.keptn.>'
-=======
-              value: 'sh.keptn.events.tests-finished'
-            - name: PUBSUB_RECIPIENT
-              value: 'lighthouse-service'
----
-## lighthouse-service: sh.keptn.event.start-evaluation
-apiVersion: apps/v1
-kind: Deployment
-metadata:
-  name: lighthouse-service-start-evaluation-distributor
-  namespace: keptn
-spec:
-  selector:
-    matchLabels:
-      run: distributor
-  replicas: 1
-  template:
-    metadata:
-      labels:
-        run: distributor
-    spec:
-      containers:
-        - name: distributor
-          image: keptn/distributor:latest
-          ports:
-            - containerPort: 8080
-          resources:
-            requests:
-              memory: "32Mi"
-              cpu: "50m"
-            limits:
-              memory: "128Mi"
-              cpu: "500m"
-          env:
-            - name: PUBSUB_URL
-              value: 'nats://keptn-nats-cluster'
-            - name: PUBSUB_TOPIC
-              value: 'sh.keptn.event.start-evaluation'
-            - name: PUBSUB_RECIPIENT
-              value: 'lighthouse-service'
----
-## lighthouse-service: sh.keptn.internal.event.get-sli.done
-apiVersion: apps/v1
-kind: Deployment
-metadata:
-  name: lighthouse-service-get-sli-done-distributor
-  namespace: keptn
-spec:
-  selector:
-    matchLabels:
-      run: distributor
-  replicas: 1
-  template:
-    metadata:
-      labels:
-        run: distributor
-    spec:
-      containers:
-        - name: distributor
-          image: keptn/distributor:latest
-          ports:
-            - containerPort: 8080
-          resources:
-            requests:
-              memory: "32Mi"
-              cpu: "50m"
-            limits:
-              memory: "128Mi"
-              cpu: "500m"
-          env:
-            - name: PUBSUB_URL
-              value: 'nats://keptn-nats-cluster'
-            - name: PUBSUB_TOPIC
-              value: 'sh.keptn.internal.event.get-sli.done'
->>>>>>> 455d4dff
             - name: PUBSUB_RECIPIENT
               value: 'lighthouse-service'