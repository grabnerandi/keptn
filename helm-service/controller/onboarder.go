package controller

import (
	"encoding/base64"
	"errors"
	"fmt"
	"os"

	"helm.sh/helm/v3/pkg/chart"
	v1 "k8s.io/apimachinery/pkg/apis/meta/v1"

	cloudevents "github.com/cloudevents/sdk-go"

	configutils "github.com/keptn/go-utils/pkg/configuration-service/utils"
	keptnevents "github.com/keptn/go-utils/pkg/events"
	keptnutils "github.com/keptn/go-utils/pkg/utils"

	"github.com/keptn/keptn/helm-service/controller/helm"
	"github.com/keptn/keptn/helm-service/controller/mesh"
	"github.com/keptn/keptn/helm-service/pkg/serviceutils"
)

// Onboarder is a container of variables required for onboarding a new service
type Onboarder struct {
	mesh           mesh.Mesh
	logger         keptnutils.LoggerInterface
	canaryLevelGen helm.CanaryLevelGenerator
	keptnDomain    string
}

// NewOnboarder creates a new Onboarder
func NewOnboarder(mesh mesh.Mesh, canaryLevelGen helm.CanaryLevelGenerator,
	logger keptnutils.LoggerInterface, keptnDomain string) *Onboarder {
	return &Onboarder{mesh: mesh, canaryLevelGen: canaryLevelGen, logger: logger, keptnDomain: keptnDomain}
}

// DoOnboard onboards a new service
func (o *Onboarder) DoOnboard(ce cloudevents.Event, loggingDone chan bool) error {

	defer func() { loggingDone <- true }()

	event := &keptnevents.ServiceCreateEventData{}
	if err := ce.DataAs(event); err != nil {
		o.logger.Error(fmt.Sprintf("Got Data Error: %s", err.Error()))
		return err
	}

	if err := o.checkAndSetServiceName(event); err != nil {
		o.logger.Error(fmt.Sprintf("Invalid service name: %s", err.Error()))
		return err
	}

	if _, ok := event.DeploymentStrategies["*"]; ok {
		// Uses the provided deployment strategy for ALL stages
		deplStrategies, err := fixDeploymentStrategies(event.Project, event.DeploymentStrategies["*"])
		if err != nil {
			o.logger.Error(fmt.Sprintf("Error when getting deployment strategies: %s" + err.Error()))
			return err
		}
		event.DeploymentStrategies = deplStrategies
	} else if os.Getenv("PRE_WORKFLOW_ENGINE") == "true" && (event.DeploymentStrategies == nil || len(event.DeploymentStrategies) == 0) {
		deplStrategies, err := getDeploymentStrategies(event.Project)
		if err != nil {
			o.logger.Error(fmt.Sprintf("Error when getting deployment strategies: %s" + err.Error()))
			return err
		}
		event.DeploymentStrategies = deplStrategies
	}

	o.logger.Debug(fmt.Sprintf("Start creating service %s in project %s", event.Service, event.Project))

	url, err := serviceutils.GetConfigServiceURL()
	if err != nil {
		o.logger.Error(fmt.Sprintf("Error when getting config service url: %s", err.Error()))
		return err
	}

	stageHandler := configutils.NewStageHandler(url.String())
	stages, err := stageHandler.GetAllStages(event.Project)
	if err != nil {
		o.logger.Error("Error when getting all stages: " + err.Error())
		return err
	}

	if len(stages) == 0 {
		o.logger.Error("Cannot onboard service because no stage is available")
		return errors.New("Cannot onboard service because no stage is available")
	}

	if event.HelmChart != "" {
		umbrellaChartHandler := helm.NewUmbrellaChartHandler(o.mesh)
		isUmbrellaChartAvailable, err := umbrellaChartHandler.IsUmbrellaChartAvailableInAllStages(event.Project, stages)
		if err != nil {
			o.logger.Error("Error when getting Helm chart for stages. " + err.Error())
			return err
		}
		if !isUmbrellaChartAvailable {
			o.logger.Info("Create Helm umbrella charts")
			// Initalize the umbrella chart
			if err := umbrellaChartHandler.InitUmbrellaChart(event, stages); err != nil {
				return fmt.Errorf("Error when initializing the umbrella chart for project %s: %s", event.Project, err.Error())
			}
		}
	}

	kubeClient, err := keptnutils.GetKubeAPI(true)
	if err != nil {
		return err
	}
	for _, stage := range stages {
		if err := o.onboardService(stage.StageName, event, url.String()); err != nil {
			o.logger.Error(err.Error())
			return err
		}
		if o.isBlueGreenStage(event.Project, stage.StageName) && event.HelmChart != "" {
			// inject Istio to the namespace for blue-green deployments
			namespace, err := kubeClient.Namespaces().Get(helm.GetUmbrellaNamespace(event.Project, stage.StageName), v1.GetOptions{})
			if err != nil {
				o.logger.Error(err.Error())
				return err
			}

			if namespace != nil {
				o.logger.Debug(fmt.Sprintf("Inject Istio to the %s namespace for blue-green deployments", helm.GetUmbrellaNamespace(event.Project, stage.StageName)))
<<<<<<< HEAD
=======

				if namespace.ObjectMeta.Labels == nil {
					namespace.ObjectMeta.Labels = make(map[string]string)
				}
>>>>>>> 95786322

				if namespace.ObjectMeta.Labels == nil {
					namespace.ObjectMeta.Labels = make(map[string]string)
				}
				namespace.ObjectMeta.Labels["istio-injection"] = "enabled"
				_, err = kubeClient.Namespaces().Update(namespace)
				if err != nil {
					o.logger.Error(err.Error())
					return err
				}
			}
		}
	}

	o.logger.Info(fmt.Sprintf("Finished creating service %s in project %s", event.Service, event.Project))
	return nil
}

func (o *Onboarder) checkAndSetServiceName(event *keptnevents.ServiceCreateEventData) error {

	errorMsg := "Service name contains upper case letter(s) or special character(s).\n " +
		"Keptn relies on the following conventions: " +
		"start with a lower case letter, then lower case letters, numbers, and hyphens are allowed."

	if event.HelmChart == "" {
		// Case when only a service is created but not onboarded (i.e. no Helm chart is available)
		if !keptnutils.ValidateKeptnEntityName(event.Service) {
			return errors.New(errorMsg)
		}
		return nil
	}

	helmChartData, err := base64.StdEncoding.DecodeString(event.HelmChart)
	if err != nil {
		return fmt.Errorf("Error when decoding the Helm chart: %v", err)
	}
	ch, err := keptnutils.LoadChart(helmChartData)
	if err != nil {
		return fmt.Errorf("Error when loading Helm chart: %v", err)
	}
	services, err := keptnutils.GetRenderedServices(ch)
	if err != nil {
		return fmt.Errorf("Error when rendering services: %v", err)
	}
	if len(services) != 1 {
		return fmt.Errorf("Helm chart has to contain exactly one Kubernetes service but has %d", len(services))
	}
	k8sServiceName := services[0].Name
	if !keptnutils.ValidateKeptnEntityName(k8sServiceName) {
		return errors.New(errorMsg)
	}
	if event.Service == "" {
		// Set service name in event
		event.Service = k8sServiceName
	}
	if k8sServiceName != event.Service {
		return fmt.Errorf("Provided Keptn service name \"%s\" "+
			"does not match Kubernetes service name \"%s\"", event.Service, k8sServiceName)
	}
	return nil
}

func (o *Onboarder) onboardService(stageName string, event *keptnevents.ServiceCreateEventData,
	configServiceURL string) error {

	serviceHandler := configutils.NewServiceHandler(configServiceURL)

	o.logger.Debug("Creating new keptn service " + event.Service + " in stage " + stageName)
	respErr, err := serviceHandler.CreateService(event.Project, stageName, event.Service)
	if respErr != nil {
		return errors.New(*respErr.Message)
	}
	if err != nil {
		return err
	}

	if event.HelmChart != "" {
		helmChartData, err := base64.StdEncoding.DecodeString(event.HelmChart)
		if err != nil {
			o.logger.Error("Error when decoding the Helm chart")
			return err
		}

		o.logger.Debug("Storing the Helm chart provided by the user in stage " + stageName)
		if err := keptnutils.StoreChart(event.Project, event.Service, stageName, helm.GetChartName(event.Service, false),
			helmChartData, configServiceURL); err != nil {
			o.logger.Error("Error when storing the Helm chart: " + err.Error())
			return err
		}

		if err := o.updateUmbrellaChart(event.Project, stageName, helm.GetChartName(event.Service, false)); err != nil {
			return err
		}

		chartGenerator := helm.NewGeneratedChartHandler(o.mesh, o.canaryLevelGen, o.keptnDomain)
		o.logger.Debug(fmt.Sprintf("For stage %s with deployment strategy %s, an empty chart is generated", stageName, event.DeploymentStrategies[stageName].String()))
		generatedChart := chartGenerator.GenerateEmptyChart(event.Project, stageName, event.Service, event.DeploymentStrategies[stageName])

		helmChartName := helm.GetChartName(event.Service, true)
		o.logger.Debug(fmt.Sprintf("Storing the keptn generated Helm chart %s for stage %s", helmChartName, stageName))

		generatedChartData, err := keptnutils.PackageChart(generatedChart)
		if err != nil {
			o.logger.Error("Error when packing the managed chart: " + err.Error())
			return err
		}

		if err := keptnutils.StoreChart(event.Project, event.Service, stageName, helmChartName,
			generatedChartData, configServiceURL); err != nil {
			o.logger.Error("Error when storing the Helm chart: " + err.Error())
			return err
		}
		return o.updateUmbrellaChart(event.Project, stageName, helmChartName)
	}

	return nil
}

// IsGeneratedChartEmpty checks whether the generated chart is empty
func (c *Onboarder) IsGeneratedChartEmpty(chart *chart.Chart) bool {

	return len(chart.Templates) == 0
}

func (o *Onboarder) OnboardGeneratedService(helmManifest string, project string, stageName string,
	service string, strategy keptnevents.DeploymentStrategy) (*chart.Chart, error) {

	chartGenerator := helm.NewGeneratedChartHandler(o.mesh, o.canaryLevelGen, o.keptnDomain)

	helmChartName := helm.GetChartName(service, true)
	o.logger.Debug(fmt.Sprintf("Generating the keptn-managed Helm chart %s for stage %s", helmChartName, stageName))

	url, err := serviceutils.GetConfigServiceURL()
	if err != nil {
		return nil, err
	}

	var generatedChart *chart.Chart
	if strategy == keptnevents.Duplicate {
		o.logger.Debug(fmt.Sprintf("For service %s in stage %s with deployment strategy %s, "+
			"a chart for a duplicate deployment strategy is generated", service, stageName, strategy.String()))
		generatedChart, err = chartGenerator.GenerateDuplicateManagedChart(helmManifest, project, stageName, service)
		if err != nil {
			o.logger.Error("Error when generating the managed chart: " + err.Error())
			return nil, err
		}
	} else {
		o.logger.Debug(fmt.Sprintf("For service %s in stage %s with deployment strategy %s, a mesh chart is generated",
			service, stageName, strategy.String()))
		generatedChart, err = chartGenerator.GenerateMeshChart(helmManifest, project, stageName, service)
		if err != nil {
			o.logger.Error("Error when generating the managed chart: " + err.Error())
			return nil, err
		}
	}

	o.logger.Debug(fmt.Sprintf("Storing the keptn generated Helm chart %s for stage %s", helmChartName, stageName))
	generatedChartData, err := keptnutils.PackageChart(generatedChart)
	if err != nil {
		o.logger.Error("Error when packing the managed chart: " + err.Error())
		return nil, err
	}

	if err := keptnutils.StoreChart(project, service, stageName, helmChartName,
		generatedChartData, url.String()); err != nil {
		o.logger.Error("Error when storing the Helm chart: " + err.Error())
		return nil, err
	}
	return generatedChart, nil
}

func (o *Onboarder) updateUmbrellaChart(project, stage, helmChartName string) error {

	umbrellaChartHandler := helm.NewUmbrellaChartHandler(o.mesh)
	o.logger.Debug(fmt.Sprintf("Updating the Umbrella chart with the new Helm chart %s in stage %s", helmChartName, stage))
	// if err := helm.AddChartInUmbrellaRequirements(event.Project, helmChartName, stage, url.String()); err != nil {
	// 	o.logger.Error("Error when adding the chart in the Umbrella requirements file: " + err.Error())
	// 	return err
	// }
	if err := umbrellaChartHandler.AddChartInUmbrellaValues(project, helmChartName, stage); err != nil {
		o.logger.Error("Error when adding the chart in the Umbrella values file: " + err.Error())
		return err
	}
	return nil
}

func (o *Onboarder) isBlueGreenStage(project string, stageName string) bool {
	url, err := serviceutils.GetConfigServiceURL()
	if err != nil {
		o.logger.Error(fmt.Sprintf("Error when getting config service url: %s", err.Error()))
		return false
	}

	resourceHandler := configutils.NewResourceHandler(url.String())
	handler := keptnutils.NewKeptnHandler(resourceHandler)

	shipyard, err := handler.GetShipyard(project)
	if err != nil {
		o.logger.Error("Error when retrieving shipyard: " + err.Error())
		return false
	}

	for _, stage := range shipyard.Stages {
		if stage.Name == stageName && stage.DeploymentStrategy == "blue_green_service" {
			return true
		}
	}
	return false
}<|MERGE_RESOLUTION|>--- conflicted
+++ resolved
@@ -122,13 +122,6 @@
 
 			if namespace != nil {
 				o.logger.Debug(fmt.Sprintf("Inject Istio to the %s namespace for blue-green deployments", helm.GetUmbrellaNamespace(event.Project, stage.StageName)))
-<<<<<<< HEAD
-=======
-
-				if namespace.ObjectMeta.Labels == nil {
-					namespace.ObjectMeta.Labels = make(map[string]string)
-				}
->>>>>>> 95786322
 
 				if namespace.ObjectMeta.Labels == nil {
 					namespace.ObjectMeta.Labels = make(map[string]string)
